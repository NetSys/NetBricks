--- conflicted
+++ resolved
@@ -17,8 +17,5 @@
         test/packet_generation
         test/packet_test
         test/embedded-scheduler-test
-<<<<<<< HEAD
-=======
         test/embedded-scheduler-dependency-test
->>>>>>> c6fd23bf
 )
