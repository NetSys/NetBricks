--- conflicted
+++ resolved
@@ -21,13 +21,14 @@
     fn execute(&mut self) {
         (*self)()
     }
-<<<<<<< HEAD
-=======
 
     fn dependencies(&mut self) -> Vec<usize> {
         vec![]
     }
->>>>>>> c6fd23bf
+}
+
+pub trait Scheduler {
+    fn add_task<T: Executable + 'static>(&mut self, task: T) -> Result<usize> where Self: Sized;
 }
 
 pub trait Scheduler {
