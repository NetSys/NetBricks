--- conflicted
+++ resolved
@@ -65,21 +65,11 @@
 const OFFSET_SLOT: usize = HEADER_SLOT + 1;
 const STACK_DEPTH_SLOT: usize = OFFSET_SLOT + 1;
 const STACK_OFFSET_SLOT: usize = STACK_DEPTH_SLOT + 1;
-<<<<<<< HEAD
-const STACK_SIZE: usize = 8;
-#[allow(dead_code)]
-const END_OF_STACK_SLOT: usize = STACK_OFFSET_SLOT + STACK_SIZE;
-#[allow(dead_code)]
-const BEGIN_METADATA: usize = END_OF_STACK_SLOT;
-#[allow(dead_code)]
-const METADATA_BYTES: usize = (METADATA_SLOTS - BEGIN_METADATA) * 8;
-=======
 const STACK_SIZE: usize = 0;
 #[allow(dead_code)]
 const END_OF_STACK_SLOT: usize = STACK_OFFSET_SLOT + STACK_SIZE;
 const FREEFORM_METADATA_SLOT: usize = END_OF_STACK_SLOT;
 const FREEFORM_METADATA_SIZE: usize = (METADATA_SLOTS as usize - FREEFORM_METADATA_SLOT) * 8;
->>>>>>> 68829185
 
 #[inline]
 pub fn packet_from_mbuf<T: EndOffset>(mbuf: *mut MBuf, offset: usize) -> Packet<T, EmptyMetadata> {
