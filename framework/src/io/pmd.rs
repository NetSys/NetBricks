use super::mbuf::MBuf;
use super::interface::Result;
use super::interface::ZCSIError;
use super::super::headers::MacAddress;
use std::sync::Arc;
use std::sync::atomic::{AtomicUsize, Ordering};
use std::cmp::min;
use regex::Regex;
use std::ffi::CString;
use std::os::raw::c_char;

// External DPDK calls
#[link(name = "zcsi")]
extern "C" {
    fn init_pmd_port(port: i32,
                     rxqs: i32,
                     txqs: i32,
                     rx_cores: *const i32,
                     tx_cores: *const i32,
                     nrxd: i32,
                     ntxd: i32,
                     loopback: i32,
                     tso: i32,
                     csumoffload: i32)
                     -> i32;
    fn free_pmd_port(port: i32) -> i32;
    fn recv_pkts(port: i32, qid: i32, pkts: *mut *mut MBuf, len: i32) -> i32;
    fn send_pkts(port: i32, qid: i32, pkts: *mut *mut MBuf, len: i32) -> i32;
    fn num_pmd_ports() -> i32;
    fn rte_eth_macaddr_get(port: i32, address: *mut MacAddress);
    fn init_bess_eth_ring(ifname: *const c_char, core: i32) -> i32;
    fn init_ovs_eth_ring(iface: i32, core: i32) -> i32;
<<<<<<< HEAD
    fn find_port_with_pci_address(pciaddr: *const u8) -> i32;
=======
    fn find_port_with_pci_address(pciaddr: *const c_char) -> i32;
>>>>>>> 08443f80
    fn attach_pmd_device(dev: *const c_char) -> i32;
    // FIXME: Generic PMD info
    fn max_rxqs(port: i32) -> i32;
    fn max_txqs(port: i32) -> i32;
}

// Make this into an input parameter
const NUM_RXD: i32 = 128;
const NUM_TXD: i32 = 128;


struct PmdStats {
    pub stats: AtomicUsize,
    _pad: [u64; 7],
}

impl PmdStats {
    pub fn new() -> PmdStats {
        PmdStats {
            stats: AtomicUsize::new(0),
            _pad: Default::default(),
        }
    }
}

pub struct PmdPort {
    connected: bool,
    should_close: bool,
    port: i32,
    rxqs: i32,
    txqs: i32,
    stats_rx: Vec<Arc<PmdStats>>,
    stats_tx: Vec<Arc<PmdStats>>,
}

#[derive(Clone)]
#[repr(C)]
pub struct PortQueue {
    // The Arc cost here should not affect anything, since we are really not doing anything to make it go in and out of
    // scope.
    pub port: Arc<PmdPort>,
    stats_rx: Arc<PmdStats>,
    stats_tx: Arc<PmdStats>,
    port_id: i32,
    txq: i32,
    rxq: i32,
    _pad0: i32,
    _pad1: [u64; 3],
}

impl Drop for PmdPort {
    fn drop(&mut self) {
        if self.connected && self.should_close {
            unsafe {
                free_pmd_port(self.port);
            }
        }
    }
}

/// Represents a single RX/TX queue pair for a port. This is what is needed to send or receive traffic.
impl PortQueue {
    /// Send a batch of packets out this PortQueue. Note this method is internal to ZCSI (should not be directly
    /// called).
    #[inline]
    pub fn send(&mut self, pkts: *mut *mut MBuf, to_send: i32) -> Result<u32> {
        let txq = self.txq;
        self.send_queue(txq, pkts, to_send)
    }

    /// Receive a batch of packets out this PortQueue. Note this method is internal to ZCSI (should not be directly
    /// called).
    #[inline]
    pub fn recv(&self, pkts: *mut *mut MBuf, to_recv: i32) -> Result<u32> {
        let rxq = self.rxq;
        self.recv_queue(rxq, pkts, to_recv)
    }

    #[inline]
    fn send_queue(&mut self, queue: i32, pkts: *mut *mut MBuf, to_send: i32) -> Result<u32> {
        unsafe {
            let sent = send_pkts(self.port_id, queue, pkts, to_send);
            let update = self.stats_tx.stats.load(Ordering::Relaxed) + sent as usize;
            self.stats_tx.stats.store(update, Ordering::Relaxed);
            Ok(sent as u32)
        }
    }

    #[inline]
    fn recv_queue(&self, queue: i32, pkts: *mut *mut MBuf, to_recv: i32) -> Result<u32> {
        unsafe {
            let recv = recv_pkts(self.port_id, queue, pkts, to_recv);
            let update = self.stats_rx.stats.load(Ordering::Relaxed) + recv as usize;
            self.stats_rx.stats.store(update, Ordering::Relaxed);
            Ok(recv as u32)
        }
    }

    pub fn txq(&self) -> i32 {
        self.txq
    }

    pub fn rxq(&self) -> i32 {
        self.rxq
    }
}

// Utility function to go from Rust bools to C ints. Allowing match bools since this looks nicer to me.
#[cfg_attr(feature = "dev", allow(match_bool))]
fn i32_from_bool(x: bool) -> i32 {
    match x {
        true => 1,
        false => 0,
    }
}

impl PmdPort {
    /// Determine the number of ports in a system.
    pub fn num_pmd_ports() -> i32 {
        unsafe { num_pmd_ports() }
    }

    pub fn find_port_id(pcie: &str) -> i32 {
        let pcie_cstr = CString::new(pcie).unwrap();
        unsafe { find_port_with_pci_address(pcie_cstr.as_ptr()) }
    }

    pub fn rxqs(&self) -> i32 {
        self.rxqs
    }

    pub fn txqs(&self) -> i32 {
        self.txqs
    }

    pub fn new_queue_pair(port: &Arc<PmdPort>, rxq: i32, txq: i32) -> Result<PortQueue> {
        if rxq > port.rxqs || rxq < 0 {
            Err(ZCSIError::BadRxQueue)
        } else if txq > port.txqs || txq < 0 {
            Err(ZCSIError::BadTxQueue)
        } else {
            Ok(PortQueue {
                port: port.clone(),
                port_id: port.port,
                txq: txq,
                rxq: rxq,
                stats_rx: port.stats_rx[rxq as usize].clone(),
                stats_tx: port.stats_tx[txq as usize].clone(),
                _pad0: Default::default(),
                _pad1: Default::default(),
            })
        }
    }

    /// Current port ID.
    #[inline]
    pub fn name(&self) -> i32 {
        self.port
    }

    /// Get stats for an RX/TX queue pair.
    pub fn stats(&self, queue: i32) -> (usize, usize) {
        let idx = queue as usize;
        (self.stats_rx[idx].stats.load(Ordering::Relaxed), self.stats_tx[idx].stats.load(Ordering::Relaxed))
    }

    /// Create a PMD port with a given number of RX and TXQs.
    fn init_dpdk_port (port: i32,
                      rxqs: i32,
                      txqs: i32,
                      rx_cores: &[i32],
                      tx_cores: &[i32],
                      nrxd: i32,
                      ntxd: i32,
                      loopback: bool,
                      tso: bool,
                      csumoffload: bool)
                      -> Result<Arc<PmdPort>> {

        let loopbackv = i32_from_bool(loopback);
        let tsov = i32_from_bool(tso);
        let csumoffloadv = i32_from_bool(csumoffload);
        let max_txqs = unsafe { max_txqs(port) };
        let max_rxqs = unsafe { max_rxqs(port) };
        let actual_rxqs = min(max_rxqs, rxqs);
        let actual_txqs = min(max_txqs, txqs);

        if ((actual_txqs as usize) <= tx_cores.len()) && ((actual_rxqs as usize) <= rx_cores.len()) {
            let ret = unsafe {
                init_pmd_port(port,
                              actual_rxqs,
                              actual_txqs,
                              rx_cores.as_ptr(),
                              tx_cores.as_ptr(),
                              nrxd,
                              ntxd,
                              loopbackv,
                              tsov,
                              csumoffloadv)
            };
            if ret == 0 {
                Ok(Arc::new(PmdPort {
                    connected: true,
                    port: port,
                    rxqs: actual_rxqs,
                    txqs: actual_txqs,
                    should_close: true,
                    stats_rx: (0..rxqs).map(|_| Arc::new(PmdStats::new())).collect(),
                    stats_tx: (0..txqs).map(|_| Arc::new(PmdStats::new())).collect(),
                }))
            } else {
                Err(ZCSIError::FailedToInitializePort)
            }
        } else {
            Err(ZCSIError::FailedToInitializePort)
        }
    }

    /// Create a new port that can talk to BESS.
    fn new_bess_port(name: &str, core: i32) -> Result<Arc<PmdPort>> {
        let ifname = CString::new(name).unwrap();
        // This call returns the port number
        let port = unsafe {
            // This bit should not be required, but is an unfortunate problem with DPDK today.
            init_bess_eth_ring(ifname.as_ptr(), core)
        };
        // FIXME: Can we really not close?
        if port >= 0 {
            Ok(Arc::new(PmdPort {
                connected: true,
                port: port,
                rxqs: 1,
                txqs: 1,
                should_close: false,
                stats_rx: vec![Arc::new(PmdStats::new())],
                stats_tx: vec![Arc::new(PmdStats::new())],
            }))
        } else {
            Err(ZCSIError::FailedToInitializePort)
        }
    }

    fn new_ovs_port(name: &str, core: i32) -> Result<Arc<PmdPort>> {
        match name.parse() {
            Ok(iface) => {
                // This call returns the port number
                let port = unsafe { init_ovs_eth_ring(iface, core) };
                if port >= 0 {
                    Ok(Arc::new(PmdPort {
                        connected: true,
                        port: port,
                        rxqs: 1,
                        txqs: 1,
                        should_close: false,
                        stats_rx: vec![Arc::new(PmdStats::new())],
                        stats_tx: vec![Arc::new(PmdStats::new())],
                    }))
                } else {
                    Err(ZCSIError::FailedToInitializePort)
                }
            }
            _ => Err(ZCSIError::BadVdev),
        }
    }

    fn new_dpdk_port(spec: &str,
                    rxqs: i32,
                    txqs: i32,
                    rx_cores: &[i32],
                    tx_cores: &[i32],
                    nrxd: i32,
                    ntxd: i32,
                    loopback: bool,
                    tso: bool,
                    csumoffload: bool)
                    -> Result<Arc<PmdPort>> {
        let cannonical_spec = PmdPort::cannonicalize_pci(spec);
        let port = unsafe { attach_pmd_device((cannonical_spec[..]).as_ptr()) };
        if port >= 0 {
            println!("Going to try and use port {}", port);
            PmdPort::init_dpdk_port(port, rxqs, txqs, rx_cores, tx_cores, nrxd, ntxd, loopback, tso, csumoffload)
        } else {
            Err(ZCSIError::FailedToInitializePort)
        }
    }

    fn null_port() -> Result<Arc<PmdPort>> {
        Ok(Arc::new(PmdPort {
            connected: false,
            port: 0,
            rxqs: 0,
            txqs: 0,
            should_close: false,
            stats_rx: vec![Arc::new(PmdStats::new())],
            stats_tx: vec![Arc::new(PmdStats::new())],
        }))
    }

    pub fn new_port_with_queues_descriptors_offloads(name: &str,
                        rxqs: i32,
                        txqs: i32,
                        rx_cores: &[i32],
                        tx_cores: &[i32],
                        nrxd: i32,
                        ntxd: i32,
                        loopback: bool,
                        tso: bool,
                        csumoffload: bool)
                       -> Result<Arc<PmdPort>> {
        let parts: Vec<_> = name.splitn(2, ':').collect();
        match parts[0] {
            "bess" => PmdPort::new_bess_port(parts[1], rx_cores[0]),
            "ovs" => PmdPort::new_ovs_port(parts[1], rx_cores[0]),
            "dpdk" => PmdPort::new_dpdk_port(parts[1], rxqs, txqs, rx_cores, tx_cores,
                                             nrxd, ntxd, loopback, tso, csumoffload),
            "null" => PmdPort::null_port(),
            _ => PmdPort::new_dpdk_port(name, rxqs, txqs, rx_cores, tx_cores,
                                             nrxd, ntxd, loopback, tso, csumoffload),
        }
    }

    pub fn new_with_queues(name: &str,
                           rxqs: i32,
                           txqs: i32,
                           rx_cores: &[i32],
                           tx_cores:&[i32])
                           -> Result<Arc<PmdPort>> {
        PmdPort::new_port_with_queues_descriptors_offloads(name, rxqs, txqs, rx_cores, tx_cores,
                                                           NUM_RXD, NUM_TXD, false, false, false)
    }

    pub fn new_with_cores(name: &str, rx_core: i32, tx_core: i32) -> Result<Arc<PmdPort>> {
        let rx_vec = vec![rx_core];
        let tx_vec = vec![tx_core];
        PmdPort::new_with_queues(name, 1, 1, &rx_vec[..], &tx_vec[..])

    }

    pub fn new(name: &str, core: i32) -> Result<Arc<PmdPort>> {
        PmdPort::new_with_cores(name, core, core)
    }

    fn cannonicalize_pci(pci: &str) -> CString {
        lazy_static! {
            static ref PCI_RE: Regex = Regex::new(r"^\d{2}:\d{2}\.\d$").unwrap();
        }
        if PCI_RE.is_match(pci) {
            CString::new(format!("0000:{}", pci)).unwrap()
        } else {
            CString::new(String::from(pci)).unwrap()
        }
    }

    #[inline]
    pub fn mac_address(&self) -> MacAddress {
        let mut address = MacAddress { addr: [0; 6] };
        unsafe {
            rte_eth_macaddr_get(self.port, &mut address as *mut MacAddress);
            address
        }
    }
}<|MERGE_RESOLUTION|>--- conflicted
+++ resolved
@@ -30,11 +30,7 @@
     fn rte_eth_macaddr_get(port: i32, address: *mut MacAddress);
     fn init_bess_eth_ring(ifname: *const c_char, core: i32) -> i32;
     fn init_ovs_eth_ring(iface: i32, core: i32) -> i32;
-<<<<<<< HEAD
-    fn find_port_with_pci_address(pciaddr: *const u8) -> i32;
-=======
     fn find_port_with_pci_address(pciaddr: *const c_char) -> i32;
->>>>>>> 08443f80
     fn attach_pmd_device(dev: *const c_char) -> i32;
     // FIXME: Generic PMD info
     fn max_rxqs(port: i32) -> i32;
